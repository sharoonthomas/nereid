# This file is part of Tryton.  The COPYRIGHT file at the top level of
# this repository contains the full copyright notices and license terms.
import random
import string
import urllib
import warnings

try:
    import hashlib
except ImportError:
    hashlib = None
    import sha

import pytz
from wtforms import Form, TextField, IntegerField, SelectField, validators, \
    PasswordField
from wtfrecaptcha.fields import RecaptchaField
from werkzeug import redirect, abort
from jinja2 import TemplateNotFound

from nereid import request, url_for, render_template, login_required, flash, \
    jsonify
from nereid.ctx import has_request_context
from nereid.globals import session, current_app
from nereid.signals import registration
from nereid.templating import render_email
from trytond.model import ModelView, ModelSQL, fields
from trytond.pool import Pool, PoolMeta
from trytond.pyson import Eval, Bool, Not
from trytond.transaction import Transaction
from trytond.config import CONFIG
from trytond.tools import get_smtp_server
from trytond import backend
from sql import As, Literal, Column
from itsdangerous import URLSafeSerializer, TimestampSigner, SignatureExpired, \
    BadSignature

from .i18n import _, get_translations

__all__ = ['Address', 'Party', 'NereidUser',
           'ContactMechanism', 'Permission', 'UserPermission']


class RegistrationForm(Form):
    "Simple Registration form"

    def _get_translations(self):
        """
        Provide alternate translations factory.
        """
        return get_translations()

    name = TextField(_('Name'), [validators.Required(), ])
    email = TextField(_('e-mail'), [validators.Required(), validators.Email()])
    password = PasswordField(_('New Password'), [
        validators.Required(),
        validators.EqualTo('confirm', message=_('Passwords must match'))])
    confirm = PasswordField(_('Confirm Password'))

    if 're_captcha_public' in CONFIG.options:
        captcha = RecaptchaField(
            public_key=CONFIG.options['re_captcha_public'],
            private_key=CONFIG.options['re_captcha_private'],
            secure=True
        )


class AddressForm(Form):
    """
    A form resembling the party.address
    """
    def _get_translations(self):
        """
        Provide alternate translations factory.
        """
        return get_translations()

    name = TextField(_('Name'), [validators.Required(), ])
    street = TextField(_('Street'), [validators.Required(), ])
    streetbis = TextField(_('Street (Bis)'))
    zip = TextField(_('Post Code'), [validators.Required(), ])
    city = TextField(_('City'), [validators.Required(), ])
    country = SelectField(_('Country'), [validators.Required(), ], coerce=int)
    subdivision = IntegerField(_('State/County'), [validators.Required()])
    email = TextField(_('Email'))
    phone = TextField(_('Phone'))


class NewPasswordForm(Form):
    """
    Form to set a new password
    """
    def _get_translations(self):
        """
        Provide alternate translations factory.
        """
        return get_translations()

    password = PasswordField(_('New Password'), [
        validators.Required(),
        validators.EqualTo('confirm', message=_('Passwords must match'))])
    confirm = PasswordField(_('Repeat Password'))


class ChangePasswordForm(NewPasswordForm):
    """
    Form to change the password
    """
    def _get_translations(self):
        """
        Provide alternate translations factory.
        """
        return get_translations()

    old_password = PasswordField(_('Old Password'), [validators.Required()])


STATES = {
    'readonly': Not(Bool(Eval('active'))),
}


class Address:
    """Party Address"""
    __name__ = 'party.address'
    __metaclass__ = PoolMeta

    registration_form = RegistrationForm

    phone = fields.Function(fields.Char('Phone'), 'get_address_mechanism')
    email = fields.Function(fields.Char('E-Mail'), 'get_address_mechanism')

    @classmethod
    def __register__(cls, module_name):
        pool = Pool()
        Party = pool.get('party.party')
        ContactMechanism = pool.get('party.contact_mechanism')
        TableHandler = backend.get('TableHandler')
        cursor = Transaction().cursor
        table = TableHandler(cursor, cls, module_name)
        party = Party.__table__()
        address = cls.__table__()
        mechanism = ContactMechanism.__table__()

        super(Address, cls).__register__(module_name)

        # Migration from 2.8: move phone and email to contact mechanisms
        for column in ['email', 'phone']:
            if table.column_exist(column):
                join = address.join(
                    party, condition=(party.id == address.party)
                )
                select = join.select(
                    address.create_date, address.create_uid,
                    address.write_date, address.write_uid,
                    As(Literal(column), 'type'),
                    As(Column(address, column), 'value'), address.party,
                    As(Literal(True), 'active'),
                    where=(Column(address, column) != '')
                )
                insert = mechanism.insert(
                    columns=[
                            mechanism.create_date,
                            mechanism.create_uid, mechanism.write_date,
                            mechanism.write_uid, mechanism.type,
                            mechanism.value, mechanism.party, mechanism.active,
                    ], values=select)
                cursor.execute(*insert)

                table.column_rename(column, '%s_deprecated' % column)

    def get_address_mechanism(self, name):
        for mechanism in self.party.contact_mechanisms:
            if mechanism.type == name:
                return mechanism.value
        return ''

    @classmethod
    def get_address_form(cls, address=None):
        """
        Return an initialised Address form that can be validated and used to
        create/update addresses

        :param address: If an active record is provided it is used to autofill
                        the form.
        """
        if address:
            form = AddressForm(
                request.form,
                name=address.name,
                street=address.street,
                streetbis=address.streetbis,
                zip=address.zip,
                city=address.city,
                country=address.country and address.country.id,
                subdivision=address.subdivision and address.subdivision.id,
                email=address.email,
                phone=address.phone
            )
        else:
            form = AddressForm(
                request.form, name=request.nereid_user.display_name
            )

        # Prefill the available countries
        countries = [
            (c.id, c.name) for c in request.nereid_website.countries
        ]
        form.country.choices = countries

        return form

    @classmethod
    @login_required
    def create_address(cls):
        """
        Create an address for the current nereid_user

        GET
        ~~~

        Return an address creation form

        POST
        ~~~~

        Creates an address and redirects to the address view. If a next_url
        is provided, redirects there.

        .. version_added: 3.0.3.0
        """
        form = cls.get_address_form()

        if request.method == 'POST' and form.validate():
            party = request.nereid_user.party
            address, = cls.create([{
                'name': form.name.data,
                'street': form.street.data,
                'streetbis': form.streetbis.data,
                'zip': form.zip.data,
                'city': form.city.data,
                'country': form.country.data,
                'subdivision': form.subdivision.data,
                'party': party.id,
            }])
            if form.email.data:
                party.add_contact_mechanism_if_not_exists(
                    'email', form.email.data
                )
            if form.phone.data:
                party.add_contact_mechanism_if_not_exists(
                    'phone', form.phone.data
                )
            return redirect(url_for('party.address.view_address'))

        try:
            return render_template('address-add.jinja', form=form)
        except TemplateNotFound:
            # The address-add template was introduced in 3.0.3.0
            # so just raise a deprecation warning till 3.2.X and then
            # expect the use of address-add template
            warnings.warn(
                "address-add.jinja template not found. "
                "Will be required in future versions",
                DeprecationWarning
            )
            return render_template('address-edit.jinja', form=form)

    @classmethod
    @login_required
    def edit_address(cls, address=None):
        """
        Edit an Address

        POST will update an existing address.
        GET will return a existing address edit form.

        .. version_changed:: 3.0.3.0

            For creating new address use the create_address handled instead of
            this one. The functionality would be deprecated in 3.2.X

        :param address: ID of the address
        """
        if address is None:
            warnings.warn(
                "Address creation will be deprecated from edit_address handler."
                " Use party.address.create_address instead",
                DeprecationWarning
            )
            return cls.create_address()

        form = cls.get_address_form()

        if address not in (a.id for a in request.nereid_user.party.addresses):
            # Check if the address is in the list of addresses of the
            # current user's party
            abort(403)

        address = cls(address)

        if request.method == 'POST' and form.validate():
            party = request.nereid_user.party
            cls.write([address], {
                'name': form.name.data,
                'street': form.street.data,
                'streetbis': form.streetbis.data,
                'zip': form.zip.data,
                'city': form.city.data,
                'country': form.country.data,
                'subdivision': form.subdivision.data,
            })
            if form.email.data:
                party.add_contact_mechanism_if_not_exists(
                    'email', form.email.data
                )
            if form.phone.data:
                party.add_contact_mechanism_if_not_exists(
                    'phone', form.phone.data
                )
            return redirect(url_for('party.address.view_address'))

        elif request.method == 'GET' and address:
            # Its an edit of existing address, prefill data
            form = cls.get_address_form(address)

        return render_template('address-edit.jinja', form=form, address=address)

    @classmethod
    @login_required
    def view_address(cls):
        "View the addresses of user"
        return render_template('address.jinja')


class Party(ModelSQL, ModelView):
    "Party"
    __name__ = 'party.party'

    nereid_users = fields.One2Many('nereid.user', 'party', 'Nereid Users')

    def add_contact_mechanism_if_not_exists(self, type, value):
        """
        Adds a contact mechanism to the party if it does not exist

        :return: The created contact mechanism or the one which existed
        """
        ContactMechanism = Pool().get('party.contact_mechanism')

        mechanisms = ContactMechanism.search([
            ('party', '=', self.id),
            ('type', '=', type),
            ('value', '=', value),
        ])
        if not mechanisms:
            mechanisms = ContactMechanism.create([{
                'party': self.id,
                'type': type,
                'value': value,
            }])
        return mechanisms[0]


class ProfileForm(Form):
    """User Profile Form"""
    display_name = TextField(
        'Display Name', [validators.Required(), ],
        description="Your display name"
    )
    timezone = SelectField(
        'Timezone',
        choices=[(tz, tz) for tz in pytz.common_timezones],
        coerce=unicode, description="Your timezone"
    )
    email = TextField(
        'Email', [validators.Required(), validators.Email()],
        description="Your Login Email. This Cannot be edited."
    )


class NereidUser(ModelSQL, ModelView):
    """
    Nereid Users
    """
    __name__ = "nereid.user"
    _rec_name = 'display_name'

    party = fields.Many2One(
        'party.party', 'Party', required=True,
        ondelete='CASCADE', select=1
    )

    display_name = fields.Char('Display Name', required=True)

    #: The email of the user is also the login name/username of the user
    email = fields.Char("e-Mail", select=1)

    #: The password is the user password + the salt, which is
    #: then hashed together
    password = fields.Sha('Password')

    #: The salt which was used to make the hash is separately
    #: stored. Needed for
    salt = fields.Char('Salt', size=8)

    # The company of the website(s) to which the user is affiliated. This
    # allows websites of the same company to share authentication/users. It
    # does not make business or technical sense to have website of multiple
    # companies share the authentication.
    #
    # .. versionchanged:: 0.3
    #     Company is mandatory
    company = fields.Many2One('company.company', 'Company', required=True)

    timezone = fields.Selection(
        [(x, x) for x in pytz.common_timezones], 'Timezone', translate=False
    )

    permissions = fields.Many2Many(
        'nereid.permission-nereid.user',
        'nereid_user', 'permission', 'Permissions'
    )

    email_verified = fields.Boolean("Email Verified")
    active = fields.Boolean('Active')

    @staticmethod
    def default_email_verified():
        return False

    @staticmethod
    def default_active():
        """
        If the user gets created from the web the activation should happen
        through the activation link. However, users created from tryton
        interface are activated by default
        """
        if has_request_context():
            return False
        return True

    @classmethod
    def __register__(cls, module_name):
        TableHandler = backend.get("TableHandler")
        table = TableHandler(Transaction().cursor, cls, module_name)
        user = cls.__table__()

        super(NereidUser, cls).__register__(module_name)

        # Migrations
        if table.column_exist('activation_code'):
            # Migration for activation_code field
            # Set the email_verification and active based on activation code
            user.update(
                columns=[user.active, user.email_verified],
                values=[True, True],
                where=(user.activation_code == None)
            )
            # Finally drop the column
            table.drop_column('activation_code', exception=True)

    def get_permissions(self):
        """
        Returns all the permissions as a list of names
        """
        # TODO: Cache this value for each user to avoid hitting the database
        # everytime.
        return frozenset([p.value for p in self.permissions])

    def has_permissions(self, perm_all=None, perm_any=None):
        """Check if the user has all required permissions in perm_all and
        has any permission from perm_any for access

        :param perm_all: A set/frozenset of all permission values/keywords.
        :param perm_any: A set/frozenset of any permission values/keywords.

        :return: True/False
        """
        if not perm_all and not perm_any:
            # Access allowed if no permission is required
            return True
        if not isinstance(perm_all, (set, frozenset)):
            perm_all = frozenset(perm_all if perm_all else [])
        if not isinstance(perm_any, (set, frozenset)):
            perm_any = frozenset(perm_any if perm_any else [])
        current_user_permissions = self.get_permissions()

        if perm_all and not perm_all.issubset(current_user_permissions):
            return False
        if perm_any and not perm_any.intersection(current_user_permissions):
            return False
        return True

    @staticmethod
    def default_timezone():
        return "UTC"

    @staticmethod
    def default_company():
        return Transaction().context.get('company') or False

    @classmethod
    def __setup__(cls):
        super(NereidUser, cls).__setup__()
        cls._sql_constraints += [
            ('unique_email_company', 'UNIQUE(email, company)',
                'Email must be unique in a company'),
        ]

    @property
    def _signer(self):
        return TimestampSigner(current_app.secret_key)

    @property
    def _serializer(self):
        return URLSafeSerializer(current_app.secret_key)

    def _get_sign(self, salt):
<<<<<<< HEAD
        """
        Returns a timestampsigned, url_serialized sign  with a salt
        'verification'.
        """
        return self._signer.sign(self._serializer.dumps(self.id, salt=salt))

    def get_email_verification_link(self, **options):
        """
        Returns an email verification link for the user
        """
        return url_for(
            'nereid.user.verify_email',
            sign=self._get_sign('verification'),
            active_id=self.id,
            **options
        )

    def get_activation_link(self, **options):
        """
        Returns an activation link for the user
        """
        return url_for(
            'nereid.user.activate',
            sign=self._get_sign('activation'),
            active_id=self.id,
            **options
        )

    def get_reset_password_link(self, **options):
        """
        Returns a password reset link for the user
        """
        return url_for(
            'nereid.user.new_password',
            sign=self._get_sign('reset-password'),
=======
        """
        Returns a timestampsigned, url_serialized sign  with a salt
        'verification'.
        """
        return self._signer.sign(self._serializer.dumps(self.id, salt=salt))

    def get_email_verification_link(self, **options):
        """
        Returns an email verification link for the user
        """
        return url_for(
            'nereid.user.verify_email',
            sign=self._get_sign('verification'),
>>>>>>> 39503fb4
            active_id=self.id,
            **options
        )

<<<<<<< HEAD
    def verify_email(self, sign, max_age=24 * 60 * 60):
        """
        Verifies the email and redirects to home page. This is a method in
        addition to the activate method which activates the account in addition
        to verifying the email.
        """
=======
    def get_activation_link(self, **options):
        """
        Returns an activation link for the user
        """
        return url_for(
            'nereid.user.activate',
            sign=self._get_sign('activation'),
            active_id=self.id,
            **options
        )

    def get_reset_password_link(self, **options):
        """
        Returns a password reset link for the user
        """
        return url_for(
            'nereid.user.new_password',
            sign=self._get_sign('reset-password'),
            active_id=self.id,
            **options
        )

    def verify_email(self, sign, max_age=24 * 60 * 60):
        """
        Verifies the email and redirects to home page. This is a method in
        addition to the activate method which activates the account in addition
        to verifying the email.
        """
>>>>>>> 39503fb4
        try:
            unsigned = self._serializer.loads(
                self._signer.unsign(sign, max_age=max_age),
                salt='verification'
            )
        except SignatureExpired:
            flash(_("The verification link has expired"))
        except BadSignature:
            flash(_("The verification token is invalid!"))
        else:
            if self.id == unsigned:
                self.email_verified = True
                self.save()
                flash(_("Your email has been verified!"))
            else:
                flash(_("The verification token is invalid!"))
        return redirect(url_for('nereid.website.home'))

    @staticmethod
    def get_registration_form():
        """
        Returns a registration form for use in the site

        .. tip::

            Configuration of re_captcha

            Remember to forward X-Real-IP in the case of Proxy servers

        """
        # Add re_captcha if the configuration has such an option
        if 're_captcha_public' in CONFIG.options:
            registration_form = RegistrationForm(
                request.form, captcha={'ip_address': request.remote_addr}
            )
        else:
            registration_form = RegistrationForm(request.form)

        return registration_form

    @classmethod
    def registration(cls):
        """
        Invokes registration of an user
        """
        Party = Pool().get('party.party')

        registration_form = cls.get_registration_form()

        if request.method == 'POST' and registration_form.validate():
            existing = cls.search([
                ('email', '=', request.form['email']),
                ('company', '=', request.nereid_website.company.id),
            ]
            )
            if existing:
                flash(_(
                    'A registration already exists with this email. '
                    'Please contact customer care')
                )
            else:
                party = Party(name=registration_form.name.data)
                party.addresses = []
                party.save()
                nereid_user = cls(**{
                    'party': party.id,
                    'display_name': registration_form.name.data,
                    'email': registration_form.email.data,
                    'password': registration_form.password.data,
                    'company': request.nereid_website.company.id,
                }
                )
                nereid_user.save()
                registration.send(nereid_user)
                nereid_user.send_activation_email()
                flash(
                    _('Registration Complete. Check your email for activation')
                )
                return redirect(
                    request.args.get('next', url_for('nereid.website.home'))
                )

        return render_template('registration.jinja', form=registration_form)

    def send_activation_email(self):
        """
        Send an activation email to the user

        :param nereid_user: The browse record of the user
        """
        email_message = render_email(
            CONFIG['smtp_from'], self.email, _('Account Activation'),
            text_template='emails/activation-text.jinja',
            html_template='emails/activation-html.jinja',
            nereid_user=self
        )
        server = get_smtp_server()
        server.sendmail(
            CONFIG['smtp_from'], [self.email], email_message.as_string()
        )
        server.quit()

    @classmethod
    @login_required
    def change_password(cls):
        """
        Changes the password

        .. tip::
            On changing the password, the user is logged out and the login page
            is thrown at the user
        """
        form = ChangePasswordForm(request.form)

        if request.method == 'POST' and form.validate():
            if request.nereid_user.match_password(form.old_password.data):
                cls.write(
                    [request.nereid_user],
                    {'password': form.password.data}
                )
                flash(
                    _('Your password has been successfully changed! '
                        'Please login again')
                )
                session.pop('user')
                return redirect(url_for('nereid.website.login'))
            else:
                flash(_("The current password you entered is invalid"))

        return render_template(
            'change-password.jinja', change_password_form=form
        )

    def new_password(self, sign, max_age=24 * 60 * 60):
        """Create a new password

        This is intended to be used when a user requests for a password reset.
        The link sent out to reset the password will be a timestamped sign
        which is validated for max_age before allowing the user to set the
        new password.
        """
        form = NewPasswordForm(request.form)

        if request.method == 'POST' and form.validate():
            try:
                unsigned = self._serializer.loads(
                    self._signer.unsign(sign, max_age=max_age),
                    salt='reset-password'
                )
            except SignatureExpired:
                flash(_("The password reset link has expired"))
            except BadSignature:
                flash(_('Invalid reset password code'))
            else:
                if not self.id == unsigned:
                    current_app.logger.debug('Invalid reset password code')
                    abort(403)

                self.write([self], {'password': form.password.data})
                flash(_(
                    'Your password has been successfully changed! '
                    'Please login again'))
            return redirect(url_for('nereid.website.login'))

        return render_template(
            'new-password.jinja', password_form=form, sign=sign, user=self
        )

    def activate(self, sign, max_age=24 * 60 * 60):
        """A web request handler for activation of the user account. This
        method verifies the email and if it succeeds, activates the account.

        If your workflow requires a manual approval of every account, override
        this to not activate an account, or make a no op out of this method.

        If all what you require is verification of email, `verify_email` method
        could be used.
        """
        try:
            unsigned = self._serializer.loads(
                self._signer.unsign(sign, max_age=max_age),
                salt='activation'
            )
        except SignatureExpired:
            flash(_("The activation link has expired"))
        except BadSignature:
            flash(_("The activation token is invalid!"))
        else:
            if self.id == unsigned:
                self.active = True
                self.email_verified = True
                self.save()
                flash(_('Your account has been activated. Please login now.'))
            else:
                flash(_('Invalid Activation Code'))

        return redirect(url_for('nereid.website.login'))

    @classmethod
    def reset_account(cls):
        """
        Reset the password for the user.

        .. tip::
            This does NOT reset the password, but just creates an activation
            code and sends the link to the email of the user. If the user uses
            the link, he can change his password.
        """
        if request.method == 'POST':
            user_ids = cls.search(
                [
                    ('email', '=', request.form['email']),
                    ('company', '=', request.nereid_website.company.id),
                ]
            )

            if not user_ids or not request.form['email']:
                flash(_('Invalid email address'))
                return render_template('reset-password.jinja')

            nereid_user, = user_ids
            nereid_user.send_reset_email()
            flash(_('An email has been sent to your account for resetting'
                    ' your credentials'))
            return redirect(url_for('nereid.website.login'))

        return render_template('reset-password.jinja')

    def send_reset_email(self):
        """
        Send an account reset email to the user

        :param nereid_user: The browse record of the user
        """
        email_message = render_email(
            CONFIG['smtp_from'], self.email, _('Account Password Reset'),
            text_template='emails/reset-text.jinja',
            html_template='emails/reset-html.jinja',
            nereid_user=self
        )
        server = get_smtp_server()
        server.sendmail(
            CONFIG['smtp_from'], [self.email], email_message.as_string()
        )
        server.quit()

    def match_password(self, password):
        """
        Checks if 'password' is the same as the current users password.

        :param password: The password of the user (string or unicode)
        :return: True or False
        """
        password += self.salt or ''
        if isinstance(password, unicode):
            password = password.encode('utf-8')
        if hashlib:
            digest = hashlib.sha1(password).hexdigest()
        else:
            digest = sha.new(password).hexdigest()
        return (digest == self.password)

    @classmethod
    def authenticate(cls, email, password):
        """Assert credentials and if correct return the
        browse record of the user

        :param email: email of the user
        :param password: password of the user
        :return:
            Browse Record: Successful Login
            None: User cannot be found or wrong password
            False: Account is inactive
        """

        with Transaction().set_context(active_test=False):
            users = cls.search([
                ('email', '=', request.form['email']),
                ('company', '=', request.nereid_website.company.id),
            ])

        if not users:
            current_app.logger.debug("No user with email %s" % email)
            return None

        if len(users) > 1:
            current_app.logger.debug('%s has too many accounts' % email)
            return None

        user, = users
        if not user.active:
            # A new account with activation pending
            current_app.logger.debug('%s not activated' % email)
            flash(_("Your account has not been activated yet!"))
            return False  # False so to avoid `invalid credentials` flash

        if user.match_password(password):
            return user

        return None

    @staticmethod
    def _convert_values(values):
        """
        A helper method which looks if the password is specified in the values.
        If it is, then the salt is also made and added

        :param values: A dictionary of field: value pairs
        """
        if 'password' in values and values['password']:
            values['salt'] = ''.join(random.sample(
                string.ascii_letters + string.digits, 8))
            values['password'] += values['salt']

        return values

    @classmethod
    def create(cls, vlist):
        """
        Create, but add salt before saving

        :param vlist: List of dictionary of Values
        """
        vlist = [cls._convert_values(vals.copy()) for vals in vlist]
        return super(NereidUser, cls).create(vlist)

    @classmethod
    def write(cls, nereid_users, values):
        """
        Update salt before saving
        """
        return super(NereidUser, cls).write(
            nereid_users, cls._convert_values(values)
        )

    @staticmethod
    def get_gravatar_url(email, **kwargs):
        """
        Return a gravatar url for the given email

        :param email: e-mail of the user
        :param https: To get a secure URL
        :param default: The default image to return if there is no profile pic
                        For example a unisex avatar
        :param size: The size for the image
        """
        if kwargs.get('https', request.scheme == 'https'):
            url = 'https://secure.gravatar.com/avatar/%s?'
        else:
            url = 'http://www.gravatar.com/avatar/%s?'
        url = url % hashlib.md5(email.lower()).hexdigest()

        params = []
        default = kwargs.get('default', None)
        if default:
            params.append(('d', default))

        size = kwargs.get('size', None)
        if size:
            params.append(('s', str(size)))

        return url + urllib.urlencode(params)

    def get_profile_picture(self, **kwargs):
        """
        Return the url to the profile picture of the user.

        The default implementation fetches the profile image of the user from
        gravatar using :meth:`get_gravatar_url`
        """
        return self.get_gravatar_url(self.email, **kwargs)

    @staticmethod
    def aslocaltime(naive_date, local_tz_name=None):
        """
        Returns a localized time using `pytz.astimezone` method.

        :param naive_date: a naive datetime (datetime with no timezone
                           information), which is assumed to be the UTC time.
        :param local_tz_name: The timezone in which the date has to be returned
        :type local_tz_name: string

        :return: A datetime object with local time
        """

        utc_date = pytz.utc.localize(naive_date)

        if not local_tz_name:
            return utc_date

        local_tz = pytz.timezone(local_tz_name)
        if local_tz == pytz.utc:
            return utc_date

        return utc_date.astimezone(local_tz)

    def as_user_local_time(self, naive_date):
        """
        Returns a date localized in the user's timezone.

        :param naive_date: a naive datetime (datetime with no timezone
                           information), which is assumed to be the UTC time.
        """
        return self.aslocaltime(naive_date, self.timezone)

    @classmethod
    @login_required
    def profile(cls):
        """
        User profile
        """
        user_form = ProfileForm(request.form, obj=request.nereid_user)
        if request.method == 'POST' and user_form.validate():
            cls.write(
                [request.nereid_user], {
                    'display_name': user_form.display_name.data,
                    'timezone': user_form.timezone.data,
                }
            )
            flash('Your profile has been updated.')
            return redirect(
                request.args.get('next', url_for('nereid.user.profile'))
            )
        return render_template(
            'profile.jinja', user_form=user_form, active_type_name="general"
        )


class ContactMechanismForm(Form):
    type = SelectField('Type', [validators.Required()])
    value = TextField('Value', [validators.Required()])
    comment = TextField('Comment')


class ContactMechanism(ModelSQL, ModelView):
    """
    Allow modification of contact mechanisms
    """
    __name__ = "party.contact_mechanism"

    @classmethod
    def get_form(cls):
        """
        Returns the contact mechanism form
        """
        from trytond.modules.party import contact_mechanism
        form = ContactMechanismForm(request.form)
        form.type.choices = contact_mechanism._TYPES
        return form

    @classmethod
    @login_required
    def add(cls):
        """
        Adds a contact mechanism to the party's contact mechanisms
        """
        form = cls.get_form()
        if form.validate():
            cls.create([{
                'party': request.nereid_user.party.id,
                'type': form.type.data,
                'value': form.value.data,
                'comment': form.comment.data,
            }])
            if request.is_xhr:
                return jsonify({'success': True})
            return redirect(request.referrer)

        if request.is_xhr:
            return jsonify({'success': False})
        else:
            for field, messages in form.errors:
                flash("<br>".join(messages), "Field %s" % field)
            return redirect(request.referrer)

    @login_required
    def remove(self):
        """
        :param record_id: Delete the contat mechanism with the given ID
        """
        record_id = request.form.get('record_id', type=int)
        if not record_id:
            abort(404)

        record = self.browse(record_id)
        if not record:
            abort(404)
        if record.party == request.nereid_user.party:
            self.delete(record_id)
        else:
            abort(403)
        if request.is_xhr:
            return jsonify({
                'success': True
            })
        return redirect(request.referrer)


class Permission(ModelSQL, ModelView):
    "Nereid Permissions"
    __name__ = 'nereid.permission'

    name = fields.Char('Name', required=True, select=True)
    value = fields.Char('Value', required=True, select=True)
    nereid_users = fields.Many2Many(
        'nereid.permission-nereid.user',
        'permission', 'nereid_user', 'Nereid Users'
    )

    @classmethod
    def __setup__(cls):
        super(Permission, cls).__setup__()
        cls._sql_constraints += [
            ('unique_value', 'UNIQUE(value)',
                'Permissions must be unique by value'),
        ]


class UserPermission(ModelSQL):
    "Nereid User Permissions"
    __name__ = 'nereid.permission-nereid.user'

    permission = fields.Many2One(
        'nereid.permission', 'Permission',
        ondelete='CASCADE', select=True, required=True
    )
    nereid_user = fields.Many2One(
        'nereid.user', 'User',
        ondelete='CASCADE', select=True, required=True
    )<|MERGE_RESOLUTION|>--- conflicted
+++ resolved
@@ -516,7 +516,6 @@
         return URLSafeSerializer(current_app.secret_key)
 
     def _get_sign(self, salt):
-<<<<<<< HEAD
         """
         Returns a timestampsigned, url_serialized sign  with a salt
         'verification'.
@@ -552,62 +551,16 @@
         return url_for(
             'nereid.user.new_password',
             sign=self._get_sign('reset-password'),
-=======
-        """
-        Returns a timestampsigned, url_serialized sign  with a salt
-        'verification'.
-        """
-        return self._signer.sign(self._serializer.dumps(self.id, salt=salt))
-
-    def get_email_verification_link(self, **options):
-        """
-        Returns an email verification link for the user
-        """
-        return url_for(
-            'nereid.user.verify_email',
-            sign=self._get_sign('verification'),
->>>>>>> 39503fb4
             active_id=self.id,
             **options
         )
 
-<<<<<<< HEAD
     def verify_email(self, sign, max_age=24 * 60 * 60):
         """
         Verifies the email and redirects to home page. This is a method in
         addition to the activate method which activates the account in addition
         to verifying the email.
         """
-=======
-    def get_activation_link(self, **options):
-        """
-        Returns an activation link for the user
-        """
-        return url_for(
-            'nereid.user.activate',
-            sign=self._get_sign('activation'),
-            active_id=self.id,
-            **options
-        )
-
-    def get_reset_password_link(self, **options):
-        """
-        Returns a password reset link for the user
-        """
-        return url_for(
-            'nereid.user.new_password',
-            sign=self._get_sign('reset-password'),
-            active_id=self.id,
-            **options
-        )
-
-    def verify_email(self, sign, max_age=24 * 60 * 60):
-        """
-        Verifies the email and redirects to home page. This is a method in
-        addition to the activate method which activates the account in addition
-        to verifying the email.
-        """
->>>>>>> 39503fb4
         try:
             unsigned = self._serializer.loads(
                 self._signer.unsign(sign, max_age=max_age),
