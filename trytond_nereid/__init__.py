--- conflicted
+++ resolved
@@ -10,11 +10,8 @@
 from .currency import Currency
 from .template import ContextProcessors
 from .configuration import NereidConfigStart, NereidConfig
-<<<<<<< HEAD
-=======
 from .translation import Translation, TranslationSet, TranslationUpdate, \
     TranslationClean
->>>>>>> 39503fb4
 
 
 def register():
@@ -38,19 +35,13 @@
         Currency,
         ContextProcessors,
         NereidConfigStart,
-<<<<<<< HEAD
-=======
         Translation,
->>>>>>> 39503fb4
         module='nereid', type_='model'
     )
     Pool.register(
         NereidConfig,
-<<<<<<< HEAD
-=======
         TranslationSet,
         TranslationUpdate,
         TranslationClean,
->>>>>>> 39503fb4
         module='nereid', type_='wizard'
     )