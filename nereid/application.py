#This file is part of Tryton & Nereid. The COPYRIGHT file at the top level of
#this repository contains the full copyright notices and license terms.

from __future__ import with_statement

import os  # noqa
import warnings

from flask import Flask
from flask.config import ConfigAttribute
from flask.globals import _request_ctx_stack
from flask.helpers import locked_cached_property
from jinja2 import MemcachedBytecodeCache
<<<<<<< HEAD
from werkzeug.routing import Submount, Map
=======
>>>>>>> 39503fb4
from werkzeug import import_string

from trytond import backend
from trytond.pool import Pool
from trytond.cache import Cache
from trytond.config import CONFIG
from trytond.modules import register_classes
from trytond.transaction import Transaction

from .wrappers import Request, Response
from .session import NereidSessionInterface
from .templating import nereid_default_template_ctx_processor, \
    NEREID_TEMPLATE_FILTERS, ModuleTemplateLoader, LazyRenderer
<<<<<<< HEAD
from .helpers import url_for
from .ctx import RequestContext
from .exceptions import WebsiteNotFound
=======
from .helpers import url_for, root_transaction_if_required
from .ctx import RequestContext
>>>>>>> 39503fb4
from .signals import transaction_start, transaction_stop


class Nereid(Flask):
    """
    ...

    Unlike typical web frameworks and their APIs, nereid depends more on
    configuration and not direct python modules written along the APIs
    Most of the functional code will remain on the modules installed on
    Tryton, and the database configurations.

    ...

    """
    #: The class that is used for request objects.  See
    #: :class:`~nereid.wrappers.Request`
    #: for more information.
    request_class = Request

    #: The class that is used for response objects.  See
    #: :class:`~nereid.wrappers.Response` for more information.
    response_class = Response

    #: the session interface to use.  By default an instance of
    #: :class:`~nereid.session.NereidSessionInterface` is used here.
    session_interface = NereidSessionInterface()

    #: An internal attribute to hold the Tryton model pool to avoid being
    #: initialised at every request as it is quite expensive to do so.
    #: To access the pool from modules, use the :meth:`pool`
    _pool = None

    #: The attribute holds a connection to the database backend.
    _database = None

    #: Configuration file for Tryton. The path to the configuration file
    #: can be specified and will be loaded when the application is
    #: initialised
    tryton_configfile = ConfigAttribute('TRYTON_CONFIG')

    #: The location where the translations of the template are stored
    translations_path = ConfigAttribute('TRANSLATIONS_PATH')

    #: The name of the database to connect to on initialisation
    database_name = ConfigAttribute('DATABASE_NAME')

    #: The default timeout to use if the timeout is not explicitly
    #: specified in the set or set many argument
    cache_default_timeout = ConfigAttribute('CACHE_DEFAULT_TIMEOUT')

    #: the maximum number of items the cache stores before it starts
    #: deleting some items.
    #: Applies for: SimpleCache, FileSystemCache
    cache_threshold = ConfigAttribute('CACHE_THRESHOLD')

    #: a prefix that is added before all keys. This makes it possible
    #: to use the same memcached server for different applications.
    #: Applies for: MecachedCache, GAEMemcachedCache
    #: If key_prefix is none the value of site is used as key
    cache_key_prefix = ConfigAttribute('CACHE_KEY_PREFIX')

    #: a list or tuple of server addresses or alternatively a
    #: `memcache.Client` or a compatible client.
    cache_memcached_servers = ConfigAttribute('CACHE_MEMCACHED_SERVERS')

    #: The directory where cache files are stored if FileSystemCache is used
    cache_dir = ConfigAttribute('CACHE_DIR')

    #: The type of cache to use. The type must be a full specification of
    #: the module so that an import can be made. Examples for werkzeug
    #: backends are given below
    #:
    #:  NullCache - werkzeug.contrib.cache.NullCache (default)
    #:  SimpleCache - werkzeug.contrib.cache.SimpleCache
    #:  MemcachedCache - werkzeug.contrib.cache.MemcachedCache
    #:  GAEMemcachedCache -  werkzeug.contrib.cache.GAEMemcachedCache
    #:  FileSystemCache - werkzeug.contrib.cache.FileSystemCache
    cache_type = ConfigAttribute('CACHE_TYPE')

    #: If a custom cache backend unknown to Nereid is used, then
    #: the arguments that are needed for the initialisation
    #: of the cache could be passed here as a `dict`
    cache_init_kwargs = ConfigAttribute('CACHE_INIT_KWARGS')

    #: boolean attribute to indicate if the initialisation of backend
    #: connection and other nereid support features are loaded. The
    #: application can work only after the initialisation is done.
    #: It is not advisable to set this manually, instead call the
    #: :meth:`initialise`
    initialised = False

    #: Prefix the name of the website to the template name sutomatically
    #: This feature would be deprecated in future in lieu of writing
    #: Jinja2 Loaders which could offer this behavior. This is set to False
    #: by default. For backward compatibility of loading templates from
    #: a template folder which has website names as subfolders, set this
    #: to True
    #:
    #: .. versionadded:: 2.8.0.4
    template_prefix_website_name = ConfigAttribute(
        'TEMPLATE_PREFIX_WEBSITE_NAME'
    )

    def __init__(self, **config):
        """
        The import_name is forced into `Nereid`
        """
        super(Nereid, self).__init__('nereid', **config)

        # Create the Map again because we do not want the static URL that
        # flask creates which is website agnostic.
        self.url_map = Map()

        # Update the defaults for config attributes introduced by nereid
        self.config.update({
            'TRYTON_CONFIG': None,
            'TEMPLATE_PREFIX_WEBSITE_NAME': True,

            'CACHE_TYPE': 'werkzeug.contrib.cache.NullCache',
            'CACHE_DEFAULT_TIMEOUT': 300,
            'CACHE_THRESHOLD': 500,
            'CACHE_INIT_KWARGS': {},
            'CACHE_KEY_PREFIX': '',
        })

    def initialise(self):
        """
        The application needs initialisation to load the database
        connection etc. In previous versions this was done with the
        initialisation of the class in the __init__ method. This is
        now separated into this function.
        """
        #: Check if the secret key is defined, if not raise an
        #: exception since it is required
        assert self.secret_key, 'Secret Key is not defined in config'

        #: Load the cache
        self.load_cache()

        self.view_functions['static'] = self.send_static_file

        # Backend initialisation
        self.load_backend()

        self.add_ctx_processors_from_db()

        # Add the additional template context processors
        self.template_context_processors[None].append(
            nereid_default_template_ctx_processor
        )

        # Finally set the initialised attribute
        self.initialised = True

    def load_cache(self):
        """
        Load the cache and assign the Cache interface to
        """
        BackendClass = import_string(self.cache_type)

        if self.cache_type == 'werkzeug.contrib.cache.NullCache':
            self.cache = BackendClass(self.cache_default_timeout)
        elif self.cache_type == 'werkzeug.contrib.cache.SimpleCache':
            self.cache = BackendClass(
                self.cache_threshold, self.cache_default_timeout)
        elif self.cache_type == 'werkzeug.contrib.cache.MemcachedCache':
            self.cache = BackendClass(
                self.cache_memcached_servers,
                self.cache_default_timeout,
                self.cache_key_prefix)
        elif self.cache_type == 'werkzeug.contrib.cache.GAEMemcachedCache':
            self.cache = BackendClass(
                self.cache_default_timeout,
                self.cache_key_prefix)
        elif self.cache_type == 'werkzeug.contrib.cache.FileSystemCache':
            self.cache = BackendClass(
                self.cache_dir,
                self.cache_threshold,
                self.cache_default_timeout)
        else:
            self.cache = BackendClass(**self.cache_init_kwargs)

    def load_backend(self):
        """
        This method loads the configuration file if specified and
        also connects to the backend, initialising the pool on the go
        """
        if self.tryton_configfile is not None:
            warnings.warn(DeprecationWarning(
                'TRYTON_CONFIG configuration will be deprecated in future.'
            ))
            CONFIG.update_etc(self.tryton_configfile)

        CONFIG.set_timezone()

        register_classes()

        # Load and initialise pool
        Database = backend.get('Database')
        self._database = Database(self.database_name).connect()
        self._pool = Pool(self.database_name)
        self._pool.init()

    @property
    def pool(self):
        """
        A proxy to the _pool
        """
        return self._pool

    @property
    def database(self):
        """
        Return connection to Database backend of tryton
        """
        return self._database

<<<<<<< HEAD
    @property
    def root_transaction(self):
        """
        Allows the use of the transaction as a context manager with the
        root user.

        This is separately maintained so that the testing module can nullify
        the effect by an empty decorator.

        .. versionadded::0.3
        """
        return TransactionManager(self.database_name, 0, None)

    def get_method(self, model_method):
        """
        Get the object from pool and fetch the method from it

        model_method is expected to be '<model>.<method>'. The returned
        function/method object can be stored in the endpoint map for a
        faster lookup and response rather than looking it up at request
        time.
        """
        model_method_split = model_method.split('.')
        model = '.'.join(model_method_split[:-1])
        method = model_method_split[-1]

        try:
            return getattr(self.pool.get(model), method)
        except AttributeError:
            raise Exception("Method %s not in Model %s" % (method, model))

    def load_websites(self):
        """
        Load the websites and build a map of the website names to the ID
        in database for quick connection to the website
        """
        Website = self.pool.get("nereid.website")

        for website in Website.search([]):
            url_rules = []

            # Add the static url
            url_rules.append(
                self.url_rule_class(
                    self.static_url_path + '/<path:filename>',
                    endpoint='static',
                    host=website.name,
                )
            )

            for url_kwargs in website.url_map.get_rules_arguments():
                rule = self.url_rule_class(
                    url_kwargs.pop('rule'),
                    host=website.name,
                    **url_kwargs
                )
                rule.provide_automatic_options = True
                url_rules.append(rule)   # Add rule to map
                if (not url_kwargs['build_only']) \
                        and not(url_kwargs['redirect_to']):
                    # Add the method to the view_functions list if the
                    # endpoint was not a build_only url
                    self.view_functions[url_kwargs['endpoint']] = \
                        self.get_method(url_kwargs['endpoint'])

            if website.locales:
                # Create the URL map with locale prefix
                self.url_map.add(
                    self.url_rule_class(
                        '/',
                        redirect_to='/%s' % website.default_locale.code,
                        host=website.name
                    ),
                )
                self.url_map.add(Submount('/<locale>', url_rules))
            else:
                # Create a new map with the given URLs
                map(self.url_map.add, url_rules)

            self.websites[website.name] = {
                'id': website.id,
                'name': website.name,
                'application_user': website.application_user.id,
                'guest_user': website.guest_user.id,
                'company': website.company.id,
            }

        # Finally add the view_function for static
        self.view_functions['static'] = self.send_static_file

=======
    @root_transaction_if_required
>>>>>>> 39503fb4
    def add_ctx_processors_from_db(self):
        """
        Adds template context processors registers with the model
        nereid.template.context_processor
        """
        ctx_processor_obj = self.pool.get('nereid.template.context_processor')

        db_ctx_processors = ctx_processor_obj.get_processors()
        if None in db_ctx_processors:
            self.template_context_processors[None].extend(
                db_ctx_processors.pop(None)
            )
        self.template_context_processors.update(db_ctx_processors)

    def request_context(self, environ):
        return RequestContext(self, environ)
<<<<<<< HEAD

    def get_website_from_request(self, req):
        """
        Return a dictionary with the website specific details identified from
        the request.

        :param req: Request object for the current request
        """
        from trytond.transaction import Transaction
        from trytond.pool import Pool

        with Transaction().start(self.database_name, 0, readonly=True):
            # TODO: Make finding website faster by using a cache ?
            Website = Pool().get('nereid.website')
            try:
                website, = Website.search([
                    ('name', '=', req.url_rule.host)
                ])
            except ValueError:
                raise WebsiteNotFound()
            else:
                # Construct a dictionary since Active records are not
                # usable outside the transaction
                return {
                    'id': website.id,
                    'application_user': website.application_user.id,
                    'company': website.company.id,
                }
=======

    @root_transaction_if_required
    def create_url_adapter(self, request):
        """Creates a URL adapter for the given request.  The URL adapter
        is created at a point where the request context is not yet set up
        so the request is passed explicitly.

        """
        if request is not None:

            Website = Pool().get('nereid.website')

            website = Website.get_from_host(request.host)
            rv = website.get_url_adapter(self).bind_to_environ(
                request.environ,
                server_name=self.config['SERVER_NAME']
            )
            return rv
>>>>>>> 39503fb4

    def dispatch_request(self):
        """
        Does the request dispatching.  Matches the URL and returns the
        return value of the view or error handler.  This does not have to
        be a response object.
        """
<<<<<<< HEAD
        from trytond.transaction import Transaction
        from trytond.config import CONFIG
        from trytond import backend

=======
>>>>>>> 39503fb4
        DatabaseOperationalError = backend.get('DatabaseOperationalError')

        req = _request_ctx_stack.top.request
        if req.routing_exception is not None:
            self.raise_routing_exception(req)

        rule = req.url_rule
        # if we provide automatic options for this URL and the
        # request came with the OPTIONS method, reply automatically
        if getattr(rule, 'provide_automatic_options', False) \
           and req.method == 'OPTIONS':
            return self.make_default_options_response()

<<<<<<< HEAD
        website = self.get_website_from_request(req)
=======
        Cache.clean(self.database_name)

        with Transaction().start(self.database_name, 0, readonly=True):
            Website = Pool().get('nereid.website')
            website = Website.get_from_host(req.host)

            user, company = website.application_user.id, website.company.id
>>>>>>> 39503fb4

        for count in range(int(CONFIG['retry']), -1, -1):
            with Transaction().start(
                    self.database_name,
<<<<<<< HEAD
                    website['application_user'],
                    context={'company': website['company']}) as txn:
=======
                    user, context={'company': company}) as txn:
>>>>>>> 39503fb4
                try:
                    transaction_start.send(self)
                    rv = self._dispatch_request(req)
                    txn.cursor.commit()
                except DatabaseOperationalError:
                    # Strict transaction handling may cause this.
                    # Rollback and Retry the whole transaction if within
                    # max retries, or raise exception and quit.
                    txn.cursor.rollback()
                    if count:
                        continue
                    raise
                except Exception:
                    # Rollback and raise any other exception
                    txn.cursor.rollback()
                    raise
                else:
                    return rv
                finally:
                    transaction_stop.send(self)

    def _dispatch_request(self, req):
        """
        Implement the nereid specific _dispatch
        """
<<<<<<< HEAD
        from trytond.pool import Pool
        from trytond.transaction import Transaction
=======
>>>>>>> 39503fb4

        language = 'en_US'
        if req.nereid_website:
            # If this is a request specific to a website
            # then take the locale from the website
            language = req.nereid_locale.language.code

        with Transaction().set_context(language=language):

            # pop locale if specified in the view_args
            req.view_args.pop('locale', None)

            # otherwise dispatch to the handler for that endpoint
<<<<<<< HEAD
            meth = self.view_functions[req.url_rule.endpoint]
=======
            if req.url_rule.endpoint in self.view_functions:
                meth = self.view_functions[req.url_rule.endpoint]
            else:
                model, method = req.url_rule.endpoint.rsplit('.', 1)
                meth = getattr(Pool().get(model), method)

>>>>>>> 39503fb4
            if not hasattr(meth, 'im_self') or meth.im_self:
                # static or class method
                result = meth(**req.view_args)
            else:
                # instance method, extract active_id from the url
                # arguments and pass the model instance as first argument
                model = Pool().get(req.url_rule.endpoint.rsplit('.', 1)[0])
                i = model(req.view_args.pop('active_id'))
                result = meth(i, **req.view_args)

            if isinstance(result, LazyRenderer):
                result = unicode(result)

            return result

    def create_jinja_environment(self):
        """
        Extend the default jinja environment that is created. Also
        the environment returned here should be specific to the current
        website.
        """
        rv = super(Nereid, self).create_jinja_environment()

        # Add the custom extensions specific to nereid
        rv.add_extension('jinja2.ext.i18n')
        rv.add_extension('nereid.templating.FragmentCacheExtension')

        rv.filters.update(**NEREID_TEMPLATE_FILTERS)

        # add the locale sensitive url_for of nereid
        rv.globals.update(url_for=url_for)

        if self.cache:
            # Setup the bytecode cache
            rv.bytecode_cache = MemcachedBytecodeCache(self.cache)
            # Setup for fragmented caching
            rv.fragment_cache = self.cache
            rv.fragment_cache_prefix = self.cache_key_prefix + "-frag-"

        # Install the gettext callables
        from .contrib.locale import TrytonTranslations
        translations = TrytonTranslations(module=None, ttype='nereid_template')
        rv.install_gettext_callables(
            translations.gettext, translations.ngettext
        )
        return rv

    @locked_cached_property
    def jinja_loader(self):
        """
        Creates the loader for the Jinja2 Environment
        """
        return ModuleTemplateLoader(
            self.database_name, searchpath=self.template_folder,
        )

    def select_jinja_autoescape(self, filename):
        """
        Returns `True` if autoescaping should be active for the given
        template name.
        """
        if filename is None:
            return False
        if filename.endswith(('.jinja',)):
            return True
        return super(Nereid, self).select_jinja_autoescape(filename)

    @property
    def guest_user(self):
        warnings.warn(DeprecationWarning(
            "guest_user as an attribute will be deprecated.\n"
            "Use request.nereid_website.guest_user.id instead"
        ))
        from .globals import request
        return request.nereid_website.guest_user.id<|MERGE_RESOLUTION|>--- conflicted
+++ resolved
@@ -11,10 +11,7 @@
 from flask.globals import _request_ctx_stack
 from flask.helpers import locked_cached_property
 from jinja2 import MemcachedBytecodeCache
-<<<<<<< HEAD
 from werkzeug.routing import Submount, Map
-=======
->>>>>>> 39503fb4
 from werkzeug import import_string
 
 from trytond import backend
@@ -28,14 +25,9 @@
 from .session import NereidSessionInterface
 from .templating import nereid_default_template_ctx_processor, \
     NEREID_TEMPLATE_FILTERS, ModuleTemplateLoader, LazyRenderer
-<<<<<<< HEAD
-from .helpers import url_for
-from .ctx import RequestContext
 from .exceptions import WebsiteNotFound
-=======
 from .helpers import url_for, root_transaction_if_required
 from .ctx import RequestContext
->>>>>>> 39503fb4
 from .signals import transaction_start, transaction_stop
 
 
@@ -254,100 +246,7 @@
         """
         return self._database
 
-<<<<<<< HEAD
-    @property
-    def root_transaction(self):
-        """
-        Allows the use of the transaction as a context manager with the
-        root user.
-
-        This is separately maintained so that the testing module can nullify
-        the effect by an empty decorator.
-
-        .. versionadded::0.3
-        """
-        return TransactionManager(self.database_name, 0, None)
-
-    def get_method(self, model_method):
-        """
-        Get the object from pool and fetch the method from it
-
-        model_method is expected to be '<model>.<method>'. The returned
-        function/method object can be stored in the endpoint map for a
-        faster lookup and response rather than looking it up at request
-        time.
-        """
-        model_method_split = model_method.split('.')
-        model = '.'.join(model_method_split[:-1])
-        method = model_method_split[-1]
-
-        try:
-            return getattr(self.pool.get(model), method)
-        except AttributeError:
-            raise Exception("Method %s not in Model %s" % (method, model))
-
-    def load_websites(self):
-        """
-        Load the websites and build a map of the website names to the ID
-        in database for quick connection to the website
-        """
-        Website = self.pool.get("nereid.website")
-
-        for website in Website.search([]):
-            url_rules = []
-
-            # Add the static url
-            url_rules.append(
-                self.url_rule_class(
-                    self.static_url_path + '/<path:filename>',
-                    endpoint='static',
-                    host=website.name,
-                )
-            )
-
-            for url_kwargs in website.url_map.get_rules_arguments():
-                rule = self.url_rule_class(
-                    url_kwargs.pop('rule'),
-                    host=website.name,
-                    **url_kwargs
-                )
-                rule.provide_automatic_options = True
-                url_rules.append(rule)   # Add rule to map
-                if (not url_kwargs['build_only']) \
-                        and not(url_kwargs['redirect_to']):
-                    # Add the method to the view_functions list if the
-                    # endpoint was not a build_only url
-                    self.view_functions[url_kwargs['endpoint']] = \
-                        self.get_method(url_kwargs['endpoint'])
-
-            if website.locales:
-                # Create the URL map with locale prefix
-                self.url_map.add(
-                    self.url_rule_class(
-                        '/',
-                        redirect_to='/%s' % website.default_locale.code,
-                        host=website.name
-                    ),
-                )
-                self.url_map.add(Submount('/<locale>', url_rules))
-            else:
-                # Create a new map with the given URLs
-                map(self.url_map.add, url_rules)
-
-            self.websites[website.name] = {
-                'id': website.id,
-                'name': website.name,
-                'application_user': website.application_user.id,
-                'guest_user': website.guest_user.id,
-                'company': website.company.id,
-            }
-
-        # Finally add the view_function for static
-        self.view_functions['static'] = self.send_static_file
-
-=======
     @root_transaction_if_required
->>>>>>> 39503fb4
     def add_ctx_processors_from_db(self):
         """
         Adds template context processors registers with the model
@@ -364,36 +263,6 @@
 
     def request_context(self, environ):
         return RequestContext(self, environ)
-<<<<<<< HEAD
-
-    def get_website_from_request(self, req):
-        """
-        Return a dictionary with the website specific details identified from
-        the request.
-
-        :param req: Request object for the current request
-        """
-        from trytond.transaction import Transaction
-        from trytond.pool import Pool
-
-        with Transaction().start(self.database_name, 0, readonly=True):
-            # TODO: Make finding website faster by using a cache ?
-            Website = Pool().get('nereid.website')
-            try:
-                website, = Website.search([
-                    ('name', '=', req.url_rule.host)
-                ])
-            except ValueError:
-                raise WebsiteNotFound()
-            else:
-                # Construct a dictionary since Active records are not
-                # usable outside the transaction
-                return {
-                    'id': website.id,
-                    'application_user': website.application_user.id,
-                    'company': website.company.id,
-                }
-=======
 
     @root_transaction_if_required
     def create_url_adapter(self, request):
@@ -412,7 +281,6 @@
                 server_name=self.config['SERVER_NAME']
             )
             return rv
->>>>>>> 39503fb4
 
     def dispatch_request(self):
         """
@@ -420,13 +288,6 @@
         return value of the view or error handler.  This does not have to
         be a response object.
         """
-<<<<<<< HEAD
-        from trytond.transaction import Transaction
-        from trytond.config import CONFIG
-        from trytond import backend
-
-=======
->>>>>>> 39503fb4
         DatabaseOperationalError = backend.get('DatabaseOperationalError')
 
         req = _request_ctx_stack.top.request
@@ -440,9 +301,6 @@
            and req.method == 'OPTIONS':
             return self.make_default_options_response()
 
-<<<<<<< HEAD
-        website = self.get_website_from_request(req)
-=======
         Cache.clean(self.database_name)
 
         with Transaction().start(self.database_name, 0, readonly=True):
@@ -450,17 +308,11 @@
             website = Website.get_from_host(req.host)
 
             user, company = website.application_user.id, website.company.id
->>>>>>> 39503fb4
 
         for count in range(int(CONFIG['retry']), -1, -1):
             with Transaction().start(
                     self.database_name,
-<<<<<<< HEAD
-                    website['application_user'],
-                    context={'company': website['company']}) as txn:
-=======
                     user, context={'company': company}) as txn:
->>>>>>> 39503fb4
                 try:
                     transaction_start.send(self)
                     rv = self._dispatch_request(req)
@@ -486,11 +338,6 @@
         """
         Implement the nereid specific _dispatch
         """
-<<<<<<< HEAD
-        from trytond.pool import Pool
-        from trytond.transaction import Transaction
-=======
->>>>>>> 39503fb4
 
         language = 'en_US'
         if req.nereid_website:
@@ -504,16 +351,12 @@
             req.view_args.pop('locale', None)
 
             # otherwise dispatch to the handler for that endpoint
-<<<<<<< HEAD
-            meth = self.view_functions[req.url_rule.endpoint]
-=======
             if req.url_rule.endpoint in self.view_functions:
                 meth = self.view_functions[req.url_rule.endpoint]
             else:
                 model, method = req.url_rule.endpoint.rsplit('.', 1)
                 meth = getattr(Pool().get(model), method)
 
->>>>>>> 39503fb4
             if not hasattr(meth, 'im_self') or meth.im_self:
                 # static or class method
                 result = meth(**req.view_args)
